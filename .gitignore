--- conflicted
+++ resolved
@@ -13,13 +13,11 @@
 
 # Ignore files in src/data that are not pdf files
 src/data/[0-9]*.csv
-<<<<<<< HEAD
-src/data/46241*.xlsx
 
 # Ignore everything in src/media that isn't in a subdirectory of src/media/videos
 src/media/*
 !src/media/videos/
 src/media/videos/**/partial_movie_files/
-=======
-*.DS_Store
->>>>>>> f75a1878
+
+# Ignore MAC files
+*.DS_Store