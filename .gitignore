--- conflicted
+++ resolved
@@ -11,17 +11,12 @@
 
 *__pycache__/
 
-<<<<<<< HEAD
 # Ignore the downloaded csv files in src/data
 src/data/[0-9]*.csv
 # Ignore the Destatis xlsx files
 src/data/46241*.xlsx
-=======
-# Ignore files in src/data that are not pdf files
-src/data/[0-9]*.csv
 
 # Ignore everything in src/media that isn't in a subdirectory of src/media/videos
 src/media/*
 !src/media/videos/
-src/media/videos/**/partial_movie_files/
->>>>>>> 2684f553
+src/media/videos/**/partial_movie_files/